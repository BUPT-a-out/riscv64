--- conflicted
+++ resolved
@@ -50,7 +50,6 @@
 
     initialFrameIndexPass(riscv_module);  // 第一阶段
 
-<<<<<<< HEAD
     if (analysisManager != nullptr) {
         constantFoldingPass(riscv_module);  // 第1.6阶段：常量折叠优化
         basicBlockReorderingPass(riscv_module);  // 第1.7阶段：基本块重排优化
@@ -59,27 +58,17 @@
 
         copyPropagationPass(riscv_module);  // 第1.8阶段：复写传播优化
     }
-=======
-    deadCodeEliminationPass(riscv_module, false);  // 第一阶段附加：DCE
->>>>>>> 83debcfd
 
     // RAGreedyPass(riscv_module);
 
     registerAllocationPass(riscv_module, analysisManager);  // 第二阶段
     frameIndexEliminationPass(riscv_module);                // 第三阶段
 
-<<<<<<< HEAD
     if (analysisManager != nullptr) {
         foldMemoryAccessPass(riscv_module);
 
         deadCodeEliminationPass(riscv_module, true);
     }  // 第一阶段附加：DCE
-=======
-    foldMemoryAccessPass(riscv_module);
-
-    deadCodeEliminationPass(riscv_module, true);  // 第一阶段附加：DCE
-
->>>>>>> 83debcfd
 
     return riscv_module.toString();
 }
@@ -311,12 +300,7 @@
     return module;
 }
 
-<<<<<<< HEAD
-Module& RISCV64Target::deadCodeEliminationPass(riscv64::Module& module,
-                                               bool forPhys) {
-=======
 Module& RISCV64Target::deadCodeEliminationPass(riscv64::Module& module, bool forPhys) {
->>>>>>> 83debcfd
     DEBUG_OUT() << "\n=== Post-RA Dead Code Elimination ===" << std::endl;
     DeadCodeElimination dce;
     for (auto& function : module) {
