#pragma once

#include <functional>
#include <iostream>
#include <memory>
#include <string>
#include <utility>
#include <vector>

#include "BasicBlock.h"
#include "StackFrameManager.h"

namespace riscv64 {

class StackFrameManager;  // 前向声明

class Function {
   public:
    explicit Function(std::string name)
        : name(std::move(name)),
          stackFrameManager_(std::make_unique<StackFrameManager>(this)) {}

    void addBasicBlock(std::unique_ptr<BasicBlock> block) {
        basic_blocks.push_back(std::move(block));
    }

    // 提供访问基本块的方法
    BasicBlock* getBasicBlockByIndex(size_t index) const {
        return basic_blocks[index].get();
    }

    size_t getBasicBlockCount() const { return basic_blocks.size(); }

    // 迭代器，便于遍历基本块
    using iterator = std::vector<std::unique_ptr<BasicBlock>>::iterator;
    using const_iterator =
        std::vector<std::unique_ptr<BasicBlock>>::const_iterator;

    iterator begin() { return basic_blocks.begin(); }
    iterator end() { return basic_blocks.end(); }
    const_iterator begin() const { return basic_blocks.begin(); }
    const_iterator end() const { return basic_blocks.end(); }
    auto rbegin() { return basic_blocks.rbegin(); }
    auto rend() { return basic_blocks.rend(); }

    bool empty() const { return basic_blocks.empty(); }
    const std::string& getName() const { return name; }

<<<<<<< HEAD
    BasicBlock* getEntryBlock() const { 
        if (basic_blocks.empty()) return nullptr;
        return basic_blocks.front().get();
=======
    BasicBlock* getEntryBlock() const {
        auto it = std::find_if(
            basic_blocks.begin(), basic_blocks.end(),
            [](const auto& block) { return block->getLabel() == "entry"; });
        if (it != basic_blocks.end()) {
            // std::cout << "Found entry block: " << (*it)->getLabel() <<
            // std::endl;
            return it->get();
        }
        return nullptr;
>>>>>>> 365b9963
    }

    auto getPostOrder() {
        std::vector<BasicBlock*> postOrder;
        std::unordered_set<BasicBlock*> visited;

        std::function<void(BasicBlock*)> dfs = [&](BasicBlock* bb) {
            if (visited.count(bb)) return;
            visited.insert(bb);
            for (BasicBlock* succ : bb->getSuccessors()) {
                if (succ) {
                    dfs(succ);
                }
            }
            postOrder.push_back(bb);
        };
        auto eb = getEntryBlock();
        if (eb) {
            dfs(eb);
        }
        return postOrder;
    }

    // 管理函数的栈帧信息

    // BasicBlock* getBasicBlockByLabel(const std::string& label) const {
    //     for (const auto& block : basic_blocks) {
    //         if (block->getLabel() == label) {
    //             return block.get();
    //         }
    //     }
    //     return nullptr;  // 如果没有找到，返回 nullptr
    // }
    BasicBlock* getBasicBlock(const midend::BasicBlock* bb) const {
        auto it = bbMap_.find(bb);
        if (it != bbMap_.end()) {
            return it->second;
        }
        throw std::runtime_error("BasicBlock " + bb->toString() +
                                 " not found in function: " + getName());
    }
    void mapBasicBlock(const midend::BasicBlock* bb, BasicBlock* riscvBB) {
        bbMap_[bb] = riscvBB;
    }
    StackFrameManager* getStackFrameManager() const {
        return stackFrameManager_.get();
    }

    std::string toString() const;

   private:
    std::string name;
    std::vector<std::unique_ptr<BasicBlock>> basic_blocks;
    std::unique_ptr<StackFrameManager> stackFrameManager_;
    std::unordered_map<const midend::BasicBlock*, BasicBlock*> bbMap_;
};

}  // namespace riscv64<|MERGE_RESOLUTION|>--- conflicted
+++ resolved
@@ -46,22 +46,9 @@
     bool empty() const { return basic_blocks.empty(); }
     const std::string& getName() const { return name; }
 
-<<<<<<< HEAD
     BasicBlock* getEntryBlock() const { 
         if (basic_blocks.empty()) return nullptr;
         return basic_blocks.front().get();
-=======
-    BasicBlock* getEntryBlock() const {
-        auto it = std::find_if(
-            basic_blocks.begin(), basic_blocks.end(),
-            [](const auto& block) { return block->getLabel() == "entry"; });
-        if (it != basic_blocks.end()) {
-            // std::cout << "Found entry block: " << (*it)->getLabel() <<
-            // std::endl;
-            return it->get();
-        }
-        return nullptr;
->>>>>>> 365b9963
     }
 
     auto getPostOrder() {
